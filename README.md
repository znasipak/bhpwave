# bhpwave
An adiabatic waveform generator using black hole perturbation theory

BHPWave generates gravitational waveforms of extreme-mass-ratio inspirals (EMRIs) using the adiabatic approximation of black hole perturbation theory. The model is restricted to binaries in which the small body is undergoing a quasi-circular, equatorial inspiral into a rotating massive black hole.

> **Warning**
> This project is still under development and is seeking feedback from users

# Installation

BHPWave relies on a few dependencies to install and run, namely
a C/C++ compiler (e.g., `g++`), `gsl`, `Cython`, 
`numpy`, and `python >= 3.7`, though we recommend using Python 3.9.
To reduce package conflicts and ensure that the proper dependencies are installed,
we recommend using Anaconda and its virtual environments.

Create a conda environment `bhpwave-env` (or whatever name you would like)
with the necessary dependencies to install `bhpwave`. For MACOSX run:
```
<<<<<<< HEAD
conda create -n bhpwave-env -c conda-forge gsl Cython numpy python=3.7
=======
conda create -n bhpwave-env -c conda-forge gsl Cython numpy clang_osx-64 clangxx_osx-64 python=3.9
>>>>>>> eef92b7c
conda activate bhpwave-env
```
To instead include the necessary compiler on linux run:
```
<<<<<<< HEAD
conda install clang_osx-64 clangxx_osx-64
```
To include the necessary compiler on linux run:
```
conda install gcc_linux-64 gxx_linux-64
=======
conda create -n bhpwave-env -c conda-forge gsl Cython numpy gcc_linux-64 gxx_linux-64 python=3.9
conda activate bhpwave-env
>>>>>>> eef92b7c
```
Next clone the :code:`bhpwave` repository from GitHub:
```
git clone https://github.com/znasipak/bhpwave.git
cd bhpwave
```
Finally, we recommend installing the package via `pip`:
```
pip install .
<<<<<<< HEAD
=======
```

# Conda Environments with Jupyter

To run the code in a jupyter notebook, we recommend `pip` installing
the following dependencies: 
```
pip install ipykernel matplotlib
```
One can then make the environment accessible within jupyter by
running
```
python -m ipykernel install --user --name=bhpwave-env
>>>>>>> eef92b7c
```<|MERGE_RESOLUTION|>--- conflicted
+++ resolved
@@ -17,25 +17,13 @@
 Create a conda environment `bhpwave-env` (or whatever name you would like)
 with the necessary dependencies to install `bhpwave`. For MACOSX run:
 ```
-<<<<<<< HEAD
-conda create -n bhpwave-env -c conda-forge gsl Cython numpy python=3.7
-=======
 conda create -n bhpwave-env -c conda-forge gsl Cython numpy clang_osx-64 clangxx_osx-64 python=3.9
->>>>>>> eef92b7c
 conda activate bhpwave-env
 ```
 To instead include the necessary compiler on linux run:
 ```
-<<<<<<< HEAD
-conda install clang_osx-64 clangxx_osx-64
-```
-To include the necessary compiler on linux run:
-```
-conda install gcc_linux-64 gxx_linux-64
-=======
 conda create -n bhpwave-env -c conda-forge gsl Cython numpy gcc_linux-64 gxx_linux-64 python=3.9
 conda activate bhpwave-env
->>>>>>> eef92b7c
 ```
 Next clone the :code:`bhpwave` repository from GitHub:
 ```
@@ -45,8 +33,6 @@
 Finally, we recommend installing the package via `pip`:
 ```
 pip install .
-<<<<<<< HEAD
-=======
 ```
 
 # Conda Environments with Jupyter
@@ -60,5 +46,4 @@
 running
 ```
 python -m ipykernel install --user --name=bhpwave-env
->>>>>>> eef92b7c
 ```